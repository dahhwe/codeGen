import io
import shutil
import json
<<<<<<< HEAD
import uuid
=======
>>>>>>> 48264c0e
import zipfile
from pathlib import Path
from zipfile import ZipFile

from django.conf import settings
from django.contrib.auth import authenticate, login
from django.contrib.auth import get_user_model
from django.http import HttpResponse, StreamingHttpResponse, JsonResponse
from django.shortcuts import get_object_or_404
from django.utils.decorators import method_decorator
from django.views.decorators.csrf import csrf_exempt
from drf_spectacular.utils import extend_schema, OpenApiParameter
from drf_spectacular.types import OpenApiTypes
from py_templating_engine.py_templating_engine.environment.templates_environment import TemplatesEnvironment
from rest_framework import status
from rest_framework.authtoken.models import Token
from rest_framework.permissions import AllowAny, IsAuthenticated
from rest_framework.response import Response
from rest_framework.views import APIView

from .minio_client import minio_client
from .models import Project
from .permissions import IsAdminUser

@extend_schema(
    summary="Авторизация пользователя",
    description="Аутентификация пользователя и получение токена",
    request={
        'application/json': {
            'type': 'object',
            'properties': {
                'email': {'type': 'string', 'format': 'email'},
                'password': {'type': 'string', 'format': 'password'},
            },
            'required': ['email', 'password'],
        }
    },
    responses={200: None, 400: None},
)
@method_decorator(csrf_exempt, name='dispatch')
class UserLoginView(APIView):
    permission_classes = [AllowAny]

    def post(self, request, *args, **kwargs):
        email = request.data.get("email")
        password = request.data.get("password")
        user = authenticate(request, username=email, password=password)

        if user is not None:
            login(request, user)
            Token.objects.filter(user=user).delete()
            token = Token.objects.create(user=user)
            return Response({"message": "Login successful", "token": token.key}, status=status.HTTP_200_OK)
        else:
            return Response({"error": "Invalid email or password"}, status=status.HTTP_400_BAD_REQUEST)

@extend_schema(
    summary="Обработка шаблона",
    description="Генерация кода на основе шаблона и контекста",
    parameters=[
        OpenApiParameter(
            name="project_id",
            type=OpenApiTypes.INT,
            location=OpenApiParameter.QUERY,
            description="ID проекта для обработки",
            required=True,
        ),
    ],
    request={
        'application/json': {
            'type': 'object',
            'description': 'Контекст для шаблона'
        }
    },
    responses={200: None, 400: None, 404: None, 500: None},
)
@method_decorator(csrf_exempt, name='dispatch')
class ProcessTemplateView(APIView):
    permission_classes = [IsAuthenticated]
    output_dir = None

    def post(self, request):
        project_id = request.query_params.get("project_id")
        if not project_id:
            return JsonResponse({"error": "Project ID is required in query parameters"}, status=400)

        try:
            context_data = request.data
            if not context_data:
                return JsonResponse({"error": "Context data is required in the request body"}, status=400)
        except ValueError as e:
            return JsonResponse({"error": f"Invalid JSON: {str(e)}"}, status=400)

        try:
            project = Project.objects.get(id=project_id)
            file_path = str(project.id)

            template_response = minio_client.get_object(settings.MINIO_BUCKET_NAME, file_path)
            template_data = template_response.read()
            template_response.close()
            template_response.release_conn()

            template_dir = Path("/tmp/template_processing")
            template_dir.mkdir(parents=True, exist_ok=True)
            template_file_path = template_dir / project.file_name

            with open(template_file_path, "wb") as f:
                f.write(template_data)

            archive_name = str(uuid.uuid4())
            archive_extract_dir = template_dir / archive_name
            archive_extract_dir.mkdir(parents=True, exist_ok=True)

            with ZipFile(template_file_path, 'r') as zip_ref:
                zip_ref.extractall(archive_extract_dir)

            context_file_path = archive_extract_dir / "templater.json"
            with open(context_file_path, "wb") as f:
                f.write(json.dumps(context_data).encode())

            templates_env = TemplatesEnvironment(archive_extract_dir)
            self.output_dir = templates_env.render_project()
            return self.stream_zip(self.output_dir)

        except Project.DoesNotExist:
            return JsonResponse({"error": "Project not found"}, status=404)
        except Exception as e:
            return JsonResponse({"error": str(e)}, status=500)

    def stream_zip(self, output_dir):
        def zip_generator():
            try:
                with io.BytesIO() as zip_buffer:
                    with zipfile.ZipFile(zip_buffer, "w", zipfile.ZIP_DEFLATED) as zip_file:
                        for file in output_dir.rglob("*"):
                            if file.is_file():
                                arcname = file.relative_to(output_dir)
                                zip_file.write(file, arcname=arcname)
                    zip_buffer.seek(0)
                    yield zip_buffer.read()
            finally:
                # Clean up after streaming is complete
                try:
                    shutil.rmtree(output_dir)
                except Exception as e:
                    print(f"Error cleaning up output directory: {e}")

        response = StreamingHttpResponse(zip_generator(), content_type="application/zip")
        response["Content-Disposition"] = 'attachment; filename="processed_template.zip"'
        return response

@extend_schema(
    summary="Получение проектов пользователя",
    description="Получение списка проектов пользователя по email",
    parameters=[
        OpenApiParameter(
            name="email",
            type=OpenApiTypes.EMAIL,
            location=OpenApiParameter.PATH,
            description="Email пользователя",
            required=True,
        ),
    ],
    responses={200: None, 404: None},
)
@method_decorator(csrf_exempt, name='dispatch')
class UserProjectsView(APIView):
    permission_classes = [IsAuthenticated]

    def get(self, request, email):
        user = get_object_or_404(get_user_model(), email=email)
        projects = Project.objects.filter(user=user)
        projects_data = [
            {
                'project_name': project.project_name,
                'description': project.description,
                'project_type': project.project_type,
                'status': project.status,
                'file_name': project.file_name,
                'file_id': project.id,
                'created_at': project.created_at,
            }
            for project in projects
        ]
        return Response(projects_data)

@extend_schema(
    summary="Создание пользователя",
    description="Регистрация нового пользователя",
    request={
        'application/json': {
            'type': 'object',
            'properties': {
                'email': {'type': 'string', 'format': 'email'},
                'firstname': {'type': 'string'},
                'lastname': {'type': 'string'},
                'password': {'type': 'string', 'format': 'password'},
            },
            'required': ['email', 'firstname', 'lastname', 'password'],
        }
    },
    responses={201: None, 400: None},
)
@method_decorator(csrf_exempt, name='dispatch')
class CreateUserView(APIView):
    permission_classes = [AllowAny]

    def post(self, request):
        email = request.data.get('email')
        firstname = request.data.get('firstname')
        lastname = request.data.get('lastname')
        password = request.data.get('password')

        if not email or not firstname or not lastname or not password:
            return Response({'error': 'Missing required fields'}, status=status.HTTP_400_BAD_REQUEST)

        user = get_user_model().objects.create_user(email=email, username=email, password=password)
        
        Token.objects.filter(user=user).delete()
        token = Token.objects.create(user=user)

        return Response({'message': 'User created successfully', 'user_id': user.id, 'token': token.key},
                        status=status.HTTP_201_CREATED)

@extend_schema(
    summary="Загрузка шаблона",
    description="Загрузка архива шаблона и создание проекта",
    request={
        'multipart/form-data': {
            'type': 'object',
            'properties': {
                'file': {
                    'type': 'string',
                    'format': 'binary',
                    'description': 'Архив шаблона'
                },
                'json_file': {
                    'type': 'string',
                    'format': 'binary',
                    'description': 'JSON файл для шаблона'
                },
                'project_name': {'type': 'string'},
                'description': {'type': 'string'},
                'project_type': {'type': 'string'},
                'status': {'type': 'string'},
            },
            'required': ['file', 'json_file', 'project_name', 'description', 'project_type', 'status'],
        }
    },
    responses={200: None, 400: None},
)
@method_decorator(csrf_exempt, name='dispatch')
class UploadTemplateView(APIView):
    permission_classes = [IsAuthenticated]

    def post(self, request):
        if 'file' not in request.FILES or 'json_file' not in request.FILES:
            return Response({'error': 'Both archive and JSON file must be provided'}, status=status.HTTP_400_BAD_REQUEST)

        file = request.FILES['file']
        json_file = request.FILES['json_file']

        # Проверка, что файл является архивом
        if not zipfile.is_zipfile(file):
            return Response({'error': 'Provided file is not a valid archive'}, status=status.HTTP_400_BAD_REQUEST)

        # Проверка, что JSON файл действительно JSON
        try:
            json_data = json.load(json_file)
        except json.JSONDecodeError:
            return Response({'error': 'Provided file is not a valid JSON'}, status=status.HTTP_400_BAD_REQUEST)

        # Сбрасываем позицию файлов в начало
        file.seek(0)
        json_file.seek(0)

        project_name = request.data.get('project_name')
        description = request.data.get('description')
        project_type = request.data.get('project_type')
        project_status = request.data.get('status')

        if not project_name or not description or not project_type or not project_status:
            return Response({'error': 'Missing required fields'}, status=status.HTTP_400_BAD_REQUEST)

        project = Project.objects.create(
            user=request.user,
            project_name=project_name,
            description=description,
            project_type=project_type,
            status=project_status,
            file_name=file.name  # Сохраняем только имя файла
        )

        # Загружаем архив в MinIO
        minio_client.put_object(
            settings.MINIO_BUCKET_NAME,
            str(project.id),  # Используем project_id как имя объекта
            file,
            length=file.size
        )

        # Загружаем JSON в MinIO
        minio_client.put_object(
            settings.MINIO_BUCKET_NAME,
            f"{project.id}_context.json",
            json_file,
            length=json_file.size
        )

        return Response({
            'project_id': project.id,
            'download_url': f'/api_client/download-template/{project.id}/'
        })

@extend_schema(
    summary="Скачивание шаблона",
    description="Скачивание архива шаблона",
    parameters=[
        OpenApiParameter(
            name="project_id",
            type=OpenApiTypes.INT,
            location=OpenApiParameter.PATH,
            description="ID проекта",
            required=True,
        ),
    ],
    responses={200: None, 404: None},
)
@method_decorator(csrf_exempt, name='dispatch')
class DownloadTemplateView(APIView):
    permission_classes = [IsAuthenticated]

    def get(self, request, project_id):
        try:
            project = Project.objects.get(id=project_id)
            
            response = minio_client.get_object(settings.MINIO_BUCKET_NAME, str(project.id))
            response_data = response.read()
            response.close()
            response.release_conn()

            response = HttpResponse(response_data, content_type='application/zip')
            response['Content-Disposition'] = f'attachment; filename="{project.file_name}"'
            return response
            
        except Project.DoesNotExist:
            return Response({"error": "Project not found"}, status=404)
        except Exception as e:
            return Response({"error": str(e)}, status=500)

@extend_schema(
    summary="Административный доступ",
    description="Эндпоинт для проверки административного доступа",
    responses={200: None, 403: None},
)
@method_decorator(csrf_exempt, name='dispatch')
class AdminOnlyView(APIView):
    permission_classes = [IsAdminUser]

    def get(self, request):
        return Response({'message': 'Информация для аминистратора'})

@extend_schema(
    summary="Получение списка всех шаблонов",
    description="Возвращает список всех шаблонов, загруженных в систему",
    responses={200: None, 404: None},
)
@method_decorator(csrf_exempt, name='dispatch')
class ListTemplatesView(APIView):
    permission_classes = [IsAuthenticated]

    def get(self, request):
        projects = Project.objects.all()
        templates_data = [
            {
                'project_id': project.id,
                'project_name': project.project_name,
                'description': project.description,
                'project_type': project.project_type,
                'status': project.status,
                'file_name': project.file_name,
                'created_at': project.created_at,
            }
            for project in projects
        ]
        return Response(templates_data)

@extend_schema(
    summary="Получение JSON файла по ID шаблона",
    description="Возвращает JSON файл, загруженный для указанного шаблона",
    parameters=[
        OpenApiParameter(
            name="project_id",
            type=OpenApiTypes.INT,
            location=OpenApiParameter.PATH,
            description="ID проекта",
            required=True,
        ),
    ],
    responses={200: None, 404: None},
)
@method_decorator(csrf_exempt, name='dispatch')
class GetTemplateJsonView(APIView):
    permission_classes = [IsAuthenticated]

    def get(self, request, project_id):
        try:
            project = Project.objects.get(id=project_id)
            response = minio_client.get_object(settings.MINIO_BUCKET_NAME, f"{project.id}_context.json")
            json_data = response.read()
            response.close()
            response.release_conn()

            return HttpResponse(json_data, content_type='application/json')
        except Project.DoesNotExist:
            return Response({"error": "Project not found"}, status=404)
        except Exception as e:
            return Response({"error": str(e)}, status=500)<|MERGE_RESOLUTION|>--- conflicted
+++ resolved
@@ -1,10 +1,7 @@
 import io
 import shutil
 import json
-<<<<<<< HEAD
 import uuid
-=======
->>>>>>> 48264c0e
 import zipfile
 from pathlib import Path
 from zipfile import ZipFile
